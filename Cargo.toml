--- conflicted
+++ resolved
@@ -15,11 +15,8 @@
 [features]
 load_extension = ["libsqlite3-sys/load_extension"]
 backup = []
-<<<<<<< HEAD
+blob = []
 cache = ["lru-cache"]
-=======
-blob = []
->>>>>>> 3716ed6d
 functions = []
 trace = []
 
