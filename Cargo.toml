[package]
name = "rusqlite"
version = "0.12.0"
authors = ["John Gallagher <jgallagher@bignerdranch.com>"]
description = "Ergonomic wrapper for SQLite"
repository = "https://github.com/jgallagher/rusqlite"
documentation = "http://jgallagher.github.io/rusqlite/rusqlite/index.html"
readme = "README.md"
keywords = ["sqlite", "database", "ffi"]
license = "MIT"
categories = ["database"]

[badges]
travis-ci = { repository = "jgallagher/rusqlite" }
appveyor = { repository = "jgallagher/rusqlite" }

[lib]
name = "rusqlite"

[features]
load_extension = []
backup = ["libsqlite3-sys/min_sqlite_version_3_6_11"]
blob = ["libsqlite3-sys/min_sqlite_version_3_7_4"]
functions = ["libsqlite3-sys/min_sqlite_version_3_7_3"]
trace = ["libsqlite3-sys/min_sqlite_version_3_6_23"]
bundled = ["libsqlite3-sys/bundled"]
buildtime_bindgen = ["libsqlite3-sys/buildtime_bindgen"]
limits = []
vtab = ["libsqlite3-sys/min_sqlite_version_3_7_7"]
csvtab = ["csv"]

[dependencies]
<<<<<<< HEAD
time = "0.1"
bitflags = "0.7"
=======
time = "0.1.0"
bitflags = "0.9"
>>>>>>> d5bd7d96
lru-cache = "0.1"
chrono = { version = "0.3", optional = true }
serde_json = { version = "1.0", optional = true }

[dev-dependencies]
tempdir = "0.3"
lazy_static = "0.2"
regex = "0.2"

[dependencies.libsqlite3-sys]
path = "libsqlite3-sys"
version = "0.8"

[dependencies.csv]
version = "0.14"
optional = true

[[test]]
name = "config_log"
harness = false

[[test]]
name = "deny_single_threaded_sqlite_config"<|MERGE_RESOLUTION|>--- conflicted
+++ resolved
@@ -30,13 +30,8 @@
 csvtab = ["csv"]
 
 [dependencies]
-<<<<<<< HEAD
-time = "0.1"
-bitflags = "0.7"
-=======
 time = "0.1.0"
 bitflags = "0.9"
->>>>>>> d5bd7d96
 lru-cache = "0.1"
 chrono = { version = "0.3", optional = true }
 serde_json = { version = "1.0", optional = true }
