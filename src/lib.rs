--- conflicted
+++ resolved
@@ -73,11 +73,7 @@
 use std::str;
 use libc::{c_int, c_char, c_void};
 
-<<<<<<< HEAD
-use types::{ToSql, FromSql, FromSqlError, ValueRef};
-=======
-use types::{ToSql, ToSqlOutput, FromSql, ValueRef};
->>>>>>> 2b437cb1
+use types::{ToSql, ToSqlOutput, FromSql, FromSqlError, ValueRef};
 use error::{error_from_sqlite_code, error_from_handle};
 use raw_statement::RawStatement;
 use cache::StatementCache;
@@ -1177,14 +1173,6 @@
             }
             ffi::SQLITE_BLOB => {
                 let blob = ffi::sqlite3_column_blob(raw, col);
-<<<<<<< HEAD
-                assert!(!blob.is_null(),
-                        "unexpected SQLITE_BLOB column type with NULL data");
-
-                let len = ffi::sqlite3_column_bytes(raw, col);
-                assert!(len >= 0,
-                        "unexpected negative return from sqlite3_column_bytes");
-=======
 
                 let len = ffi::sqlite3_column_bytes(raw, col);
                 assert!(len >= 0, "unexpected negative return from sqlite3_column_bytes");
@@ -1195,8 +1183,6 @@
                     // The return value from sqlite3_column_blob() for a zero-length BLOB is a NULL pointer.
                     ValueRef::Blob(&[])
                 }
->>>>>>> 2b437cb1
-
             }
             _ => unreachable!("sqlite3_column_type returned invalid value"),
         }
