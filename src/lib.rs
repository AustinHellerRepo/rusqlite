--- conflicted
+++ resolved
@@ -56,20 +56,13 @@
 #[macro_use] extern crate rustc_bitflags;
 
 use std::mem;
-use std::path;
 use std::ptr;
 use std::fmt;
 use std::path::{Path};
 use std::error;
 use std::rc::{Rc};
 use std::cell::{RefCell, Cell};
-<<<<<<< HEAD
-use std::ffi::{CString, AsOsStr};
-use std::os::unix::{OsStrExt};
-use std::ffi as std_ffi;
-=======
 use std::ffi::{CStr, CString};
->>>>>>> 17200cf5
 use std::str;
 use libc::{c_int, c_void, c_char};
 
@@ -165,7 +158,7 @@
     ///
     /// `SqliteConnection::open(path)` is equivalent to `SqliteConnection::open_with_flags(path,
     /// SQLITE_OPEN_READ_WRITE | SQLITE_OPEN_CREATE)`.
-    pub fn open(path: &path::Path) -> SqliteResult<SqliteConnection> {
+    pub fn open(path: &Path) -> SqliteResult<SqliteConnection> {
         let flags = SQLITE_OPEN_READ_WRITE | SQLITE_OPEN_CREATE;
         SqliteConnection::open_with_flags(path, flags)
     }
@@ -180,9 +173,10 @@
     ///
     /// Database Connection](http://www.sqlite.org/c3ref/open.html) for a description of valid
     /// flag combinations.
-    pub fn open_with_flags(path: &path::Path, flags: SqliteOpenFlags)
+    pub fn open_with_flags(path: &Path, flags: SqliteOpenFlags)
             -> SqliteResult<SqliteConnection> {
-        InnerSqliteConnection::open_with_flags(path.as_os_str().as_byte_slice(), flags).map(|db| {
+        let c_path = try!(path_to_cstring(path));
+        InnerSqliteConnection::open_with_flags(&c_path, flags).map(|db| {
             SqliteConnection{ db: RefCell::new(db) }
         })
     }
@@ -192,7 +186,8 @@
     /// Database Connection](http://www.sqlite.org/c3ref/open.html) for a description of valid
     /// flag combinations.
     pub fn open_in_memory_with_flags(flags: SqliteOpenFlags) -> SqliteResult<SqliteConnection> {
-        InnerSqliteConnection::open_with_flags(":memory:".as_bytes(), flags).map(|db| {
+        let c_memory = try!(str_to_cstring(":memory:"));
+        InnerSqliteConnection::open_with_flags(&c_memory, flags).map(|db| {
             SqliteConnection{ db: RefCell::new(db) }
         })
     }
@@ -446,14 +441,8 @@
 }
 
 impl InnerSqliteConnection {
-<<<<<<< HEAD
-    fn open_with_flags(path: &[u8], flags: SqliteOpenFlags)
+    fn open_with_flags(c_path: &CString, flags: SqliteOpenFlags)
             -> SqliteResult<InnerSqliteConnection> {
-        let c_path = CString::from_slice(path);
-=======
-    fn open_with_flags(path: &str, flags: SqliteOpenFlags) -> SqliteResult<InnerSqliteConnection> {
-        let c_path = try!(str_to_cstring(path));
->>>>>>> 17200cf5
         unsafe {
             let mut db: *mut ffi::sqlite3 = mem::uninitialized();
             let r = ffi::sqlite3_open_v2(c_path.as_ptr(), &mut db, flags.bits(), ptr::null());
