--- conflicted
+++ resolved
@@ -19,28 +19,12 @@
 
 /// Deserialize text/blob to JSON `Value`.
 impl FromSql for Value {
-<<<<<<< HEAD
-    unsafe fn column_result(stmt: *mut sqlite3_stmt, col: c_int) -> Result<Value> {
-        let value_result = match sqlite3_column_type(stmt, col) {
-            ffi::SQLITE_TEXT => {
-                let s = try!(String::column_result(stmt, col));
-                serde_json::from_str(&s)
-            }
-            ffi::SQLITE_BLOB => {
-                let blob = try!(Vec::<u8>::column_result(stmt, col));
-                serde_json::from_slice(&blob)
-            }
-            ct => return Err(Error::InvalidColumnType(col, ct)),
-        };
-        value_result.map_err(|err| Error::FromSqlConversionFailure(Box::new(err)))
-=======
     fn column_result(value: ValueRef) -> Result<Self> {
         match value {
             ValueRef::Text(ref s) => serde_json::from_str(s),
             ValueRef::Blob(ref b) => serde_json::from_slice(b),
             _ => return Err(Error::InvalidColumnType),
         }.map_err(|err| Error::FromSqlConversionFailure(Box::new(err)))
->>>>>>> 9e494523
     }
 }
 
