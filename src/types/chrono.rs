--- conflicted
+++ resolved
@@ -132,11 +132,7 @@
     use super::chrono::{
         DateTime, Duration, Local, NaiveDate, NaiveDateTime, NaiveTime, TimeZone, Utc,
     };
-<<<<<<< HEAD
-    use crate::{Connection, NO_PARAMS};
-=======
-    use {Connection, Result, NO_PARAMS};
->>>>>>> 52607646
+    use crate::{Connection, Result, NO_PARAMS};
 
     fn checked_memory_handle() -> Connection {
         let db = Connection::open_in_memory().unwrap();
